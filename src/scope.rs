use failure::Error;

use unicase::UniCase;

use std::collections::BTreeMap as Map;
use std::collections::BTreeSet as Set;
use std::path::{Path, PathBuf};

use lint::Emitter;
use lint::Lint;
use preprocess::Parsed;
use ConfigFile;

struct Config {
    custom_cmdlets: Set<UniCase<String>>,
}

impl Config {
    fn from_config_file(config_file: &ConfigFile) -> Config {
        let custom_cmdlets = config_file.extras.as_ref()
            .and_then(|extras| extras.cmdlets.as_ref())
            .map(|cmdlets|
                cmdlets
                    .iter()
                    .cloned()
                    .map(|cmdlet| UniCase::new(cmdlet))
                    .collect()
            )
            .unwrap_or_else(Set::new);

        Config { custom_cmdlets }
    }
}

/// Functions in scope
#[derive(Debug, Clone)]
pub struct Scope<'a> {
    /// All the functions in scope
<<<<<<< HEAD
    pub all: Set<UniCase<&'a str>>,
    /// All the files imported (directly and indirectly)
    files: Set<&'a Path>,
    /// All defined or directly imported functions
    directly_imported_or_defined: Set<UniCase<&'a str>>,
    /// Directly imported definitions grouped by file. This introduces denormalized
    /// data between directly_imported and this field.
    definitions_per_import: Map<&'a Path, Set<UniCase<&'a str>>>,
=======
    items: Map<UniCase<&'a str>, Item<'a>>,

    /// Files directly imported by `.`
    direct_imports: Set<&'a Path>,

    /// Current file
    current_file: &'a Path,
}

/// A function, class etc. defined in some file
/// (currently only a function)
#[derive(Debug, Copy, Clone)]
pub struct Item<'a> {
    /// Canonical path to a file containing the definition
    origin: &'a Path,

    /// Original name of the item
    name: &'a str,
>>>>>>> 3410181d
}

/// Type of function found in scope
#[derive(Debug)]
pub enum Found {
    /// Found in current file or directly imported files
    Direct,

    /// Indirectly imported (through multiple layers of `.`)
    Indirect,
}

impl<'a> Scope<'a> {
    pub fn search(&self, name: &str) -> Option<(Found, Item<'a>)> {
        let case_insensitive_name = UniCase::new(name);

        match self.items.get(&case_insensitive_name) {
            Some(item) => {
                if item.origin == self.current_file
                || self.direct_imports.contains(item.origin) {
                    Some((Found::Direct, *item))
                } else {
                    Some((Found::Indirect, *item))
                }
            }
            None => None
        }
    }
}

/// State of scope computation
#[derive(Debug, Clone)]
enum ScopeWip<'a> {
    /// Done
    Resolved(Scope<'a>),

    /// The scope is being currently computed
    /// (used to detect import loop)
    Current,
}

pub fn analyze<'a>(files: &'a Map<PathBuf, Parsed>, config: &ConfigFile, emitter: &mut Emitter)
    -> Result<Map<&'a Path, Scope<'a>>, Error>
{
    lazy_static! {
        static ref BUILTINS: Set<UniCase<&'static str>> = include_str!("builtins.txt")
            .split_whitespace()
            .chain(include_str!("extras.txt").split_whitespace())
            .map(UniCase::new)
            .collect();
    }

    let config = Config::from_config_file(config);

    let mut scopes = Map::new();

    for path in files.keys() {
        let scope = get_scope(path, files, &mut scopes)?;

        let parsed = &files[path];

        let mut already_analyzed = Set::new();

        for (import, definitions) in &scope.definitions_per_import {
            let mut something_imported_is_used = false;
            for usage in &parsed.usages {
                if definitions.contains(&UniCase::new(&usage.name)) {
                    something_imported_is_used = true;
                    break;
                }
            }
            if !something_imported_is_used {
                parsed.imports[*import].location.in_file(&parsed.original_path)
                    .lint(Lint::UnusedImports, "Unused import")
                    .emit(emitter);
            }
        }

        for usage in &parsed.usages {
            if BUILTINS.contains(&UniCase::new(&usage.name)) {
                continue;
            }
            if config.custom_cmdlets.contains(&UniCase::new(usage.name.clone())) {
                continue;
            }
            if already_analyzed.contains(&UniCase::new(&usage.name)) {
                continue;
            }

            already_analyzed.insert(UniCase::new(&usage.name));

            let search_result = scope.search(&usage.name);
            match search_result {
                None => {
                    usage.location.in_file(&parsed.original_path)
                        .lint(Lint::UnknownFunctions, format!("Not in scope: {}", usage.name))
                        .what(usage.name.clone())
                        .emit(emitter);
                }
                Some((Found::Indirect, _)) => {
                    usage.location.in_file(&parsed.original_path)
                        .lint(Lint::IndirectImports, format!("Indirectly imported: {}", usage.name))
                        .what(usage.name.clone())
                        .emit(emitter);
                }
                _ => ()
            }
            if let Some((_, item)) = search_result {
                if usage.name != item.name {
                    usage.location.in_file(&parsed.original_path)
                        .lint(Lint::InvalidLetterCasing, "Function name differs between usage and definition")
                        .note(format!("Check whether the letter casing is the same"))
                        .emit(emitter);
                }
            }
        }
    }

    let scopes = scopes.into_iter()
        .map(
            |(file, scope_wip)| {
                match scope_wip {
                    ScopeWip::Resolved(scope) => (file, scope),
                    ScopeWip::Current => unreachable!(),
                }
            }
        )
        .collect();

    Ok(scopes)
}

fn get_scope<'a>(
    file: &'a Path,
    files: &'a Map<PathBuf, Parsed>,
    scopes: &mut Map<&'a Path, ScopeWip<'a>>,
) -> Result<Scope<'a>, Error> {
    match scopes.get(file) {
        Some(ScopeWip::Current) => bail!("Recursive import of {}", file.display()),
        Some(ScopeWip::Resolved(scope)) => return Ok(scope.clone()),
        _ => (),
    };
    scopes.insert(file, ScopeWip::Current);

    let parsed_file = files.get(file).ok_or_else(|| {
        format_err!(
            "List of elements in scope of file {} was requested, \
             but not available due to previous import error",
            file.display()
        )
    })?;

    let mut scope = Scope {
        items: Map::new(),
        direct_imports: Set::new(),
        current_file: file,
    };

<<<<<<< HEAD
    for imported_file in parsed_file.imports.keys() {
        let nested = get_scope(imported_file, files, scopes)?;
        scope.directly_imported.extend(&nested.defined);
        scope.directly_imported_or_defined.extend(&nested.defined);
        scope.all.extend(&nested.all);
        scope.files.extend(&nested.files);

        let all_imported = nested.defined.union(&nested.directly_imported).cloned().collect();
        scope.definitions_per_import.insert(imported_file, all_imported);
=======
    for import in &parsed_file.imports {
        scope.direct_imports.insert(import);
        let nested = get_scope(&import, files, scopes)?;
        scope.items.extend(&nested.items);
>>>>>>> 3410181d
    }

    for definition in &parsed_file.definitions {
        scope.items.insert(
            UniCase::new(&definition.name),
            Item { name: &definition.name, origin: file },
        );
    }

    scopes.insert(file, ScopeWip::Resolved(scope.clone()));

    Ok(scope)
}

#[cfg(test)]
mod test {
    use syntax::{Line, Definition, Usage, Import, Importee};
    use VecEmitter;
    use MessageKind;
    use lint;
    use super::*;

    /// A helper macro for initializing different collections than a vec.
    macro_rules! collect {
        ( $( $keyval:expr ),* $(,)* ) => {
            vec![$($keyval),*].into_iter().collect()
        };
    }

    fn usage(fun: &str) -> Usage {
        Usage {
            location: Line { line: fun.to_owned(), no: 1 },
            name: fun.to_owned(),
        }
    }

    fn definition(fun: &str) -> Definition {
        Definition {
            location: Line { line: fun.to_owned(), no: 1 },
            name: fun.to_owned(),
        }
    }

    fn import(relpath: &str) -> (PathBuf, Import) {
        (
            PathBuf::from(relpath),
            Import {
                location: Line { line: format!(". $PSScriptRoot/{}", relpath), no: 1 },
                importee: Importee::Relative(relpath.into()),
            }
        )
    }

    #[test]
    fn test_happy() {
        let files = vec![
            (
                "A".into(),
                Parsed {
                    imports: collect![import("B")],
                    usages: vec![usage("funA1"), usage("funB1")],
                    definitions: vec![definition("funA1")],
                    ..Parsed::default()
                }
            ),
            (
                "B".into(),
                Parsed {
                    definitions: vec![definition("funB1")],
                    ..Parsed::default()
                }
            ),
        ].into_iter().collect();

        let mut emitter = VecEmitter::new();
        analyze(
            &files,
            &ConfigFile::default(),
            &mut Emitter::new(&mut emitter, lint::Config::default())
        ).unwrap();

        assert!(emitter.emitted_items.is_empty());
    }

    #[test]
    fn test_loop() {
        let files = vec![
            ("A".into(), Parsed { imports: collect![import("B")], ..Parsed::default() }),
            ("B".into(), Parsed { imports: collect![import("A")], ..Parsed::default() }),
        ].into_iter().collect();

        let mut emitter = VecEmitter::new();
        let res = analyze(
            &files,
            &ConfigFile::default(),
            &mut Emitter::new(&mut emitter, lint::Config::default())
        );

        assert!(res.is_err());
    }

    #[test]
    fn test_errors_when_function_is_used_but_not_defined_anywhere() {
        let files = vec![
            ("A".into(), Parsed { usages: vec![usage("fun")], ..Parsed::default() }),
        ].into_iter().collect();

        let mut emitter = VecEmitter::new();
        analyze(
            &files,
            &ConfigFile::default(),
            &mut Emitter::new(&mut emitter, lint::Config::default())
        ).unwrap();

        assert_eq!(emitter.emitted_items.len(), 1);
        assert_eq!(emitter.emitted_items[0].kind, MessageKind::Error);
        assert_eq!(emitter.emitted_items[0].lint, Lint::UnknownFunctions);
    }

    #[test]
    fn test_warns_when_function_is_defined_not_directly_in_imported_file_but_deeper() {
        let files = vec![
            (
                "A".into(),
                Parsed {
                    usages: vec![usage("funC1")],
                    imports: collect![import("B")],
                    ..Parsed::default()
                }
            ),
            (
                "B".into(),
                Parsed {
                    imports: collect![import("C")],
                    // we must use something from C, otherwise unused-imports will complain
                    usages: vec![usage("funC2")],
                    ..Parsed::default()
                }
            ),
            (
                "C".into(),
                Parsed {
                    definitions: vec![definition("funC1"), definition("funC2")],
                    ..Parsed::default()
                }
            ),
        ].into_iter().collect();

        let mut emitter = VecEmitter::new();
        analyze(
            &files,
            &ConfigFile::default(),
            &mut Emitter::new(&mut emitter, lint::Config::default())
        ).unwrap();

        assert_eq!(emitter.emitted_items.len(), 1);
        assert_eq!(emitter.emitted_items[0].kind, MessageKind::Warning);
        assert_eq!(emitter.emitted_items[0].lint, Lint::IndirectImports);
    }

    #[test]
    fn test_complains_about_unused_import_if_imported_file_doesnt_use_anything_from_its_own_import_even_though_we_use_it() {
        let files = vec![
            (
                "A".into(),
                Parsed {
                    usages: vec![usage("funB1"), usage("funC1")],
                    imports: collect![import("B")],
                    ..Parsed::default()
                }
            ),
            (
                "B".into(),
                Parsed {
                    imports: collect![import("C")],
                    definitions: vec![definition("funB1")],
                    ..Parsed::default()
                }
            ),
            (
                "C".into(),
                Parsed {
                    definitions: vec![definition("funC1")],
                    ..Parsed::default()
                }
            ),
        ].into_iter().collect();

        let mut emitter = VecEmitter::new();
        analyze(
            &files,
            &ConfigFile::default(),
            &mut Emitter::new(&mut emitter, lint::Config::default())
        ).unwrap();

        let unused_import_lints: Vec<_> = emitter.emitted_items
            .into_iter()
            .filter(|item| item.lint == Lint::UnusedImports)
            .collect();
        assert_eq!(unused_import_lints.len(), 1);
    }

    #[test]
    fn test_unused_imports_complex() {
        /*
            Arrows signify imports

            file_A: uses bar() --> file_B: defines bar{} --> file_C: defines foo{}
                                   ^  ^
            file_D: uses foo() ---/  /
                                    /
            file_E: uses nothing --/

            We expect that:
            * file_B complains about unused import file_C and
            * file_E complains about unused import file_B.
        */
        let files = vec![
            ( "file_A".into(), Parsed {
                    imports: collect![import("file_B")],
                    usages: vec![usage("bar"),],
                    ..Parsed::default() }),
            ( "file_B".into(), Parsed {
                    imports: collect![import("file_C")],
                    definitions: vec![definition("bar")],
                    ..Parsed::default()
                }),
            ( "file_C".into(), Parsed {
                    definitions: vec![definition("foo")],
                    ..Parsed::default()
                }),
            ( "file_D".into(), Parsed {
                    imports: collect![import("file_B")],
                    usages: vec![usage("foo"),],
                    ..Parsed::default()
                }),
            ( "file_E".into(), Parsed {
                    imports: collect![import("file_B")],
                    ..Parsed::default()
                }),
        ].into_iter().collect();

        let mut emitter = VecEmitter::new();
        analyze(
            &files,
            &ConfigFile::default(),
            &mut Emitter::new(&mut emitter, lint::Config::default())
        ).unwrap();

        let unused_import_lints: Vec<_> = emitter.emitted_items
            .into_iter()
            .filter(|item| item.lint == Lint::UnusedImports)
            .collect();
        assert_eq!(unused_import_lints.len(), 2);
    }

    #[test]
    fn test_can_detect_invalid_letter_casing() {
        let files = vec![
            (
                "A".into(),
                Parsed {
                    usages: vec![usage("myfuna"), usage("MyFunB")],
                    definitions: vec![definition("MyFunA"), definition("myfunb")],
                    ..Parsed::default()
                }
            ),
        ].into_iter().collect();

        let mut emitter = VecEmitter::new();
        analyze(
            &files,
            &ConfigFile::default(),
            &mut Emitter::new(&mut emitter, lint::Config::default())
        ).unwrap();
        assert_eq!(emitter.emitted_items.len(), 2);
        assert_eq!(emitter.emitted_items[0].lint, Lint::InvalidLetterCasing);
        assert_eq!(emitter.emitted_items[1].lint, Lint::InvalidLetterCasing);
    }

    #[test]
    fn test_detecting_invalid_letter_casing_works_for_multiple_files() {
        let files = vec![
            (
                "file_A".into(),
                Parsed {
                    definitions: vec![definition("myfunb")],
                    ..Parsed::default()
                }
            ),
            (
                "file_B".into(),
                Parsed {
                    usages: vec![usage("MyFunB")],
                    definitions: vec![definition("MyFunA")],
                    imports: collect![import("file_A")],
                    ..Parsed::default()
                }
            ),
            (
                "file_C".into(),
                Parsed {
                    usages: vec![usage("MyFunB"), usage("myFunA")],
                    imports: collect![import("file_B")],
                    ..Parsed::default()
                }
            ),
        ].into_iter().collect();

        let mut emitter = VecEmitter::new();
        analyze(
            &files,
            &ConfigFile::default(),
            &mut Emitter::new(&mut emitter, lint::Config::default())
        ).unwrap();
        let invalid_casing_lints: Vec<_> = emitter.emitted_items
            .into_iter()
            .filter(|item| item.lint == Lint::InvalidLetterCasing)
            .collect();
        assert_eq!(invalid_casing_lints.len(), 3);
    }

    #[test]
    fn test_detects_unused_imports() {
        let files = vec![
            (
                "file_A".into(),
                Parsed {
                    definitions: vec![definition("foo")],
                    ..Parsed::default()
                }
            ),
            (
                "file_B".into(),
                Parsed {
                    imports: collect![import("file_A")],
                    ..Parsed::default()
                }
            ),
        ].into_iter().collect();

        let mut emitter = VecEmitter::new();
        analyze(
            &files,
            &ConfigFile::default(),
            &mut Emitter::new(&mut emitter, lint::Config::default())
        ).unwrap();
        assert_eq!(emitter.emitted_items.len(), 1);
        assert_eq!(emitter.emitted_items[0].lint, Lint::UnusedImports);
    }

}<|MERGE_RESOLUTION|>--- conflicted
+++ resolved
@@ -36,16 +36,6 @@
 #[derive(Debug, Clone)]
 pub struct Scope<'a> {
     /// All the functions in scope
-<<<<<<< HEAD
-    pub all: Set<UniCase<&'a str>>,
-    /// All the files imported (directly and indirectly)
-    files: Set<&'a Path>,
-    /// All defined or directly imported functions
-    directly_imported_or_defined: Set<UniCase<&'a str>>,
-    /// Directly imported definitions grouped by file. This introduces denormalized
-    /// data between directly_imported and this field.
-    definitions_per_import: Map<&'a Path, Set<UniCase<&'a str>>>,
-=======
     items: Map<UniCase<&'a str>, Item<'a>>,
 
     /// Files directly imported by `.`
@@ -64,7 +54,6 @@
 
     /// Original name of the item
     name: &'a str,
->>>>>>> 3410181d
 }
 
 /// Type of function found in scope
@@ -121,27 +110,11 @@
 
     let mut scopes = Map::new();
 
-    for path in files.keys() {
+    for (path, parsed) in files {
         let scope = get_scope(path, files, &mut scopes)?;
 
-        let parsed = &files[path];
-
         let mut already_analyzed = Set::new();
-
-        for (import, definitions) in &scope.definitions_per_import {
-            let mut something_imported_is_used = false;
-            for usage in &parsed.usages {
-                if definitions.contains(&UniCase::new(&usage.name)) {
-                    something_imported_is_used = true;
-                    break;
-                }
-            }
-            if !something_imported_is_used {
-                parsed.imports[*import].location.in_file(&parsed.original_path)
-                    .lint(Lint::UnusedImports, "Unused import")
-                    .emit(emitter);
-            }
-        }
+        let mut used_imports = Set::new();
 
         for usage in &parsed.usages {
             if BUILTINS.contains(&UniCase::new(&usage.name)) {
@@ -173,12 +146,22 @@
                 _ => ()
             }
             if let Some((_, item)) = search_result {
+                used_imports.insert(item.origin);
+
                 if usage.name != item.name {
                     usage.location.in_file(&parsed.original_path)
                         .lint(Lint::InvalidLetterCasing, "Function name differs between usage and definition")
                         .note(format!("Check whether the letter casing is the same"))
                         .emit(emitter);
                 }
+            }
+        }
+
+        for (imported_file, import) in &parsed.imports {
+            if !used_imports.contains(&**imported_file) {
+                import.location.in_file(&parsed.original_path)
+                    .lint(Lint::UnusedImports, "Unused import")
+                    .emit(emitter);
             }
         }
     }
@@ -223,22 +206,10 @@
         current_file: file,
     };
 
-<<<<<<< HEAD
-    for imported_file in parsed_file.imports.keys() {
-        let nested = get_scope(imported_file, files, scopes)?;
-        scope.directly_imported.extend(&nested.defined);
-        scope.directly_imported_or_defined.extend(&nested.defined);
-        scope.all.extend(&nested.all);
-        scope.files.extend(&nested.files);
-
-        let all_imported = nested.defined.union(&nested.directly_imported).cloned().collect();
-        scope.definitions_per_import.insert(imported_file, all_imported);
-=======
-    for import in &parsed_file.imports {
+    for import in parsed_file.imports.keys() {
         scope.direct_imports.insert(import);
         let nested = get_scope(&import, files, scopes)?;
         scope.items.extend(&nested.items);
->>>>>>> 3410181d
     }
 
     for definition in &parsed_file.definitions {
